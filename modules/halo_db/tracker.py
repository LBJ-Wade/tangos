from sqlalchemy.orm import Session
<<<<<<< HEAD
from .core import Halo, HaloLink, get_or_create_dictionary_item
import halo_db.parallel_tasks as parallel_tasks
import numpy as np
=======
from .core import Halo, HaloLink
from halo_db.core import get_or_create_dictionary_item, Halo, HaloLink

>>>>>>> f9b1a75a

def generate_tracker_halo_link_if_not_present(halo_1, halo_2, dict_obj=None, weight=1.0):
    assert isinstance(halo_1, Halo)
    assert isinstance(halo_2, Halo)
    session = Session.object_session(halo_1)
    if session.query(HaloLink).filter_by(halo_from_id=halo_1.id, halo_to_id=halo_2.id).count()>0:
        return

    if dict_obj is None:
        dict_obj = get_or_create_dictionary_item(session, "tracker")
    #print halo_1.id,"->",halo_2.id
    session.merge(HaloLink(halo_1,halo_2,dict_obj,weight))


def generate_tracker_halo_links(sim, session=None):
    for ts1, ts2 in zip(sim.timesteps[1:],sim.timesteps[:-1]):
        print "generating links for", ts1, ts2
        halos_1 = ts1.halos.filter_by(halo_type=1).order_by(Halo.halo_number).all()
        halos_2 = ts2.halos.filter_by(halo_type=1).order_by(Halo.halo_number).all()

        nums1 = [h.halo_number for h in halos_1]
        nums2 = [h.halo_number for h in halos_2]
        if len(nums1) == 0 or len(nums2) == 0:
            continue
        o1 = np.where(np.in1d(nums1,nums2))[0]
        o2 = np.where(np.in1d(nums2,nums1))[0]
        if len(o1) == 0 or len(o2) == 0:
            continue
        for ii, jj in zip(o1,o2):
            if halos_1[ii].halo_number != halos_2[jj].halo_number:
                raise RuntimeError("ERROR mismatch of BH iords")
            generate_tracker_halo_link_if_not_present(halos_1[ii],halos_2[jj])
            generate_tracker_halo_link_if_not_present(halos_2[jj], halos_1[ii])
        if session:
            session.commit()<|MERGE_RESOLUTION|>--- conflicted
+++ resolved
@@ -1,13 +1,7 @@
 from sqlalchemy.orm import Session
-<<<<<<< HEAD
-from .core import Halo, HaloLink, get_or_create_dictionary_item
-import halo_db.parallel_tasks as parallel_tasks
 import numpy as np
-=======
 from .core import Halo, HaloLink
 from halo_db.core import get_or_create_dictionary_item, Halo, HaloLink
-
->>>>>>> f9b1a75a
 
 def generate_tracker_halo_link_if_not_present(halo_1, halo_2, dict_obj=None, weight=1.0):
     assert isinstance(halo_1, Halo)
