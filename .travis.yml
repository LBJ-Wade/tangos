--- conflicted
+++ resolved
@@ -7,19 +7,12 @@
 
 # specify different versions of python and numpy
 env:
-<<<<<<< HEAD
   - PYTHON=2.7  NUMPY_VERSION=1.10.4 CYTHON_VERSION=0.27
   - PYTHON=2.7  NUMPY_VERSION=1.13.1 CYTHON_VERSION=0.27
   - PYTHON=3.5  NUMPY_VERSION=1.13.1 CYTHON_VERSION=0.27
   - PYTHON=3.6  NUMPY_VERSION=1.13.1 CYTHON_VERSION=0.27
   - PYTHON=3.6  NUMPY_VERSION=1.15.1 CYTHON_VERSION=0.27
   - PYTHON=3.6  NUMPY_VERSION=1.15.1 CYTHON_VERSION=0.29
-=======
-  - PYTHON=2.7  NUMPY_VERSION=1.13.1
-  - PYTHON=3.5  NUMPY_VERSION=1.13.1
-  - PYTHON=3.6  NUMPY_VERSION=1.13.1
-  - PYTHON=3.7  NUMPY_VERSION=1.15.1
->>>>>>> 357e0bcf
 
 before_install:
   - wget http://repo.continuum.io/miniconda/Miniconda-latest-Linux-x86_64.sh -O miniconda.sh
@@ -29,14 +22,6 @@
   - conda update --yes conda
 
 install:
-<<<<<<< HEAD
-  - conda create --yes -n ${PYTHON}_${NUMPY_VERSION}_{$CYTHON_VERSION} python=$PYTHON numpy=$NUMPY_VERSION scipy matplotlib nose h5py pip webtest pyquery sphinx pygments pandas sqlalchemy cython=$CYTHON_VERSION pyramid pyramid_mako ipython
-  - source activate ${PYTHON}_${NUMPY_VERSION}_{$CYTHON_VERSION}
-  - python setup.py install
-  - python -c "import tangos" # ensure tangos can be imported without pynbody present
-  - pip install numpy==1.16.1
-  - pip install git+git://github.com/pynbody/pynbody.git
-=======
   - conda create --yes -n ${PYTHON}_${NUMPY_VERSION} python=$PYTHON numpy=$NUMPY_VERSION scipy matplotlib nose h5py pip webtest pyquery sphinx pygments pandas sqlalchemy cython pyramid ipython
   - pip install pyramid_mako  # anaconda does not yet have pyramid_mako for py3.7
   - source activate ${PYTHON}_${NUMPY_VERSION}
@@ -46,7 +31,6 @@
   - cd pynbody
   - python setup.py install
   - cd ..
->>>>>>> 357e0bcf
   - pip install yt>=3.4.0
 
 
