from __future__ import absolute_import, print_function
import numpy as np
from tangos.util import timing_monitor
import six
from six.moves import zip
import importlib
import warnings
import functools
from .. import simulation_output_handlers


class HaloPropertiesMetaClass(type):
    # Present to register new subclasses of HaloProperties, so that subclasses can be dynamically
    # instantiated when required based on their cls.names values. Stored as a dictionary so that
    # reloaded classes overwrite their old versions.
    def __init__(cls, name, bases, dict):
        type.__init__(cls, name, bases, dict)
        if hasattr(cls, 'name'):
            warnings.warn("%r defines a name() class method which is deprecated. Use instead a class static variable 'names'."%cls, DeprecationWarning)
            cls.names = cls.name()
        if callable(cls.requires_particle_data):
            warnings.warn("%r defines a requires_particle_data() class method which is deprecated; it should instead be a class static variable", DeprecationWarning)
            cls.requires_particle_data = cls.requires_particle_data()
        if cls.names is not None:
            cls._all_classes.append(cls)

class HaloProperties(six.with_metaclass(HaloPropertiesMetaClass,object)):
    _all_classes = []

    # In child class, defines the most general handler that this property is compatible with.
    # If unchanged, it is compatible with all handlers. Typically it will be appropriate to specify something more
    # restrictive e.g. simulation_output_handlers.pynbody.PynbodyOutputSetHandler
    works_with_handler = simulation_output_handlers.SimulationOutputSetHandler

    # Specifies whether the particle data needs to be provided for this class to perform a calculation; if
    # False, only existing HaloProperties are required by this calculation (see requires_property below).
    requires_particle_data = True

    # Specifies a tuple of names of properties that will be calculated by this class.
    names = None

    @classmethod
    def all_classes(cls):
        return cls._all_classes

    def __init__(self, simulation):
        """Initialise a HaloProperties calculation object

        :param simulation: The simulation from which the properties will be derived
        :type simulation: tangos.core.simulation.Simulation
        """
        self._simulation = simulation
        self.timing_monitor = timing_monitor.TimingMonitor()

    @classmethod
    def index_of_name(cls, name):
        """Returns the index of the named property in the
        results returned from calculate().

        For example, for a BasicHaloProperties object X,
        X.calculate(..)[X.index_of_name("SSC")] returns the SSC.
        """
        name = name.split("(")[0]
        return cls.names.index(name)

    @classmethod
    def no_proxies(self):
        """Returns True if the properties MUST be supplied
        as an actual Halo object rather than the normal
        dictionary-like proxy that is supplied. Only use if
        absolutely necessary; has adverse consequences e.g.
        because uncommitted updates are not reflected into
        your calculate function"""
        return False

    def requires_property(self):
        """Returns a list of existing properties
        required to calculate this property"""
        return []

    def preloop(self, sim, db_timestep):
        """Perform one-per-snapshot calculations, given the loaded simulation data and TimeStep object"""
        pass

    def region_specification(self, db_data):
        """Returns an abstract specification of the region that this halo property is to be calculated on,
        or None if we want the halo particles as defined by the finder.

        See spherical_region.SphericalRegionHaloProperties for an example and useful base class for returning
        everything within the virial radius."""
        return None


    def mark_timer(self, label=None):
        """Called by subfunctions to mark a time"""
        self.timing_monitor.mark(label)


    def accept(self, db_entry):
        for x in self.requires_property():
            if db_entry.get(x, None) is None:
                return False
        return True

    def calculate(self, particle_data, halo_entry):
        """Calculate the properties using the given data

        :param particle_data: The raw particle data, if available
        :type particle_data: pynbody.snapshot.SimSnap (when the pynbody backend is in use, otherwise could be a yt snapshot etc)

        :param halo_entry: The database object associated with the halo, if available
        :type halo_entry: tangos.core.halo.Halo
        :return: All properties as named by names()
        """
        raise NotImplementedError

    def live_calculate(self, halo_entry, *input_values):
        """Calculate the result of a function, using the existing data in the database alone

        :param halo_entry: The database object associated with the halo
        :type halo_entry: tangos.core.halo.Halo

        :param input_values: Input values for the function
        :return: All function values as named by self.names
        """
        if self.requires_particle_data:
            raise(RuntimeError("Cannot live-calculate a property that requires particle data"))
        return self.calculate(None, halo_entry)

    def live_calculate_named(self, name, halo_entry, *input_values):
        """Calculate the result of a function, using the existing data in the database alone

        :param name: The name of the one property to return (which must be one of the values specified by self.names)
        :param halo_entry: The database object associated with the halo
        :type halo_entry: tangos.core.halo.Halo

        :param input_values: Input values for the function
        :return: The single named value
        """
        values = self.live_calculate(halo_entry, *input_values)
        names = self.names
        if isinstance(names, six.string_types):
            return values
        else:
            return values[self.names.index(name)]

    def calculate_from_db(self, db):
        if self.requires_particle_data:
            region_spec =  self.region_specification(self)
            if region_spec:
                halo_particles = db.timestep.load_region(region_spec)
            else:
                halo_particles = db.load()

            preloops_done = getattr(halo_particles.ancestor, "_did_preloop", [])
            halo_particles.ancestor._did_preloop = preloops_done

            if str(self.__class__) not in preloops_done:
                self.preloop(halo_particles.ancestor, db.timestep)
                preloops_done.append(str(self.__class__))
        else:
            halo_particles = None
        return self.calculate(halo_particles, db)

    def plot_x_values(self, for_data):
        """Return a suitable array of x values to match the
        given y values"""
        return np.arange(self.plot_x0(), self.plot_x0() + self.plot_xdelta() * (len(for_data) - 0.5), self.plot_xdelta())

    def plot_x_extent(self):
        return None

    def plot_extent(self):
        return None

    def plot_x0(self):
        return 0

    def plot_xdelta(self):
        return 1.0

    def plot_xlabel(self):
        return None

    def plot_ylabel(self):
        return None

    def plot_yrange(self):
        return None

    def plot_xlog(self):
        return True

    def plot_ylog(self):
        return True

    def plot_clabel(self):
        return None

class TimeChunkedProperty(HaloProperties):
    """TimeChunkedProperty implements a special type of halo property where chunks of a histogram are stored
    at each time step, then appropriately reassembled when the histogram is retrieved."""

    nbins = 1000
    tmax_Gyr = 20.0
    minimum_store_Gyr = 1.0

    @property
    def delta_t(self):
        return self.tmax_Gyr/self.nbins

    @classmethod
    def bin_index(self, time):
        """Convert a time (Gyr) to a bin index in the histogram"""
        index = int(self.nbins*time/self.tmax_Gyr)
        if index<0:
            index = 0
        return index

    @classmethod
    def store_slice(self, time):
        """Tells subclasses which have generated a histogram over all time which slice of that histogram
        they should store."""
        return slice(self.bin_index(time-self.minimum_store_Gyr), self.bin_index(time))

    @classmethod
    def reassemble(cls, property, reassembly_type='major'):
        """Reassemble a histogram by suitable treatment of the merger tree leading up to the current halo.

        This function is normally called by the framework (see Halo.get_data_with_reassembly_options) and you would
        rarely call it directly yourself. From within a live-calculation, it can be accessed using the
        reassemble(halo_property, options...) function. See live_calculation.md for more information.

        :param: property - the halo property for which the reassembly should occur

        :param: reassembly_type - if 'major' (default), return the histogram for the major progenitor branch
                                - if 'sum', return the histogram summed over all progenitors
                                (e.g. this can be used to return SFR histograms that count infalling material as well
                                as the major progenitor)
                                - if 'place', return only the histogram stored at this step but place it within
                                a correctly zero-padded array
                                - if 'raw', return the raw data
        """

        from tangos import relation_finding as rfs

        if reassembly_type=='major':
            return cls._reassemble_using_finding_strategy(property, strategy = rfs.MultiHopMajorProgenitorsStrategy)
        elif reassembly_type=='major_across_simulations':
            return cls._reassemble_using_finding_strategy(property, strategy = rfs.MultiHopMajorProgenitorsStrategy,
                                                          strategy_kwargs = {'target': None})
        elif reassembly_type=='sum':
            return cls._reassemble_using_finding_strategy(property, strategy = rfs.MultiHopAllProgenitorsStrategy)
        elif reassembly_type=='place':
            return cls._place_data(property.halo.timestep.time_gyr, property.data_raw)
        elif reassembly_type=='raw':
            return property.data_raw
        else:
            raise ValueError("Unknown reassembly type")

    @classmethod
    def _place_data(cls, time, raw_data):
        final = np.zeros(cls.bin_index(time))
        end = len(final)
        start = end - len(raw_data)
        final[start:] = raw_data
        return final

    @classmethod
    def _reassemble_using_finding_strategy(cls, property, strategy, strategy_kwargs={}):
        name = property.name.text
        halo = property.halo
        t, stack = halo.calculate_for_descendants("t()", "raw(" + name + ")", strategy=strategy, strategy_kwargs=strategy_kwargs)
        final = np.zeros(cls.bin_index(t[0]))
        previous_time = -1
        for t_i, hist_i in zip(t, stack):
            end = cls.bin_index(t_i)
            start = end - len(hist_i)
            valid = hist_i == hist_i
            if t_i != previous_time:
                # new timestep; overwrite what was there previously
                final[start:end][valid] = hist_i[valid]
            else:
                # same timestep, multiple halos; accumulate
                final[start:end][valid] += hist_i[valid]
            previous_time = t_i
        return final


    def plot_xdelta(cls):
        return cls.tmax_Gyr/cls.nbins

    def plot_xlog(cls):
        return False

    def plot_ylog(cls):
        return False



class LiveHaloProperties(HaloProperties):
    requires_particle_data = False

    def __init__(self, simulation, *args):
        super(LiveHaloProperties, self).__init__(simulation)
        self._nargs = len(args)

    def calculate(self, _, halo):
        return self.live_calculate(halo, *([None]*self._nargs))


class LiveHaloPropertiesInheritingMetaProperties(LiveHaloProperties):
    """LiveHaloProperties which inherit the meta-data (i.e. x0, delta_x values etc) from
    one of the input arguments"""
    def __init__(self, simulation, inherits_from, *args):
        """
        :param simulation: The simulation DB entry for this instance
        :param inherits_from: The HaloProperties description from which the metadata should be inherited
        :type inherits_from: HaloProperties
        """
        super(LiveHaloPropertiesInheritingMetaProperties, self).__init__(simulation)
        self._inherits_from = inherits_from(simulation)

    def plot_x0(self):
        return self._inherits_from.plot_x0()

    def plot_xdelta(self):
        return self._inherits_from.plot_xdelta()

class ProxyHalo(object):

    """Used to return pointers to halos within this snapshot to the database"""

    def __init__(self, value):
        self.value = value

    def __int__(self):
        return int(self.value)



##############################################################################
# UTILITY FUNCTIONS
##############################################################################

def all_property_classes():
    """Return list of all classes derived from HaloProperties"""

    return HaloProperties.all_classes()



def _check_class_provided_name(name):
    if "(" in name or ")" in name:
        raise ValueError("Property names must not include brackets; %s not suitable"%name)

def all_properties():
    """Return list of all properties which can be calculated using classes derived from HaloProperties"""
    classes = all_property_classes()
    pr = []
    for c in classes:
        try:
            i = c(None)
        except TypeError:
            continue
        name = i.names
        if isinstance(name, six.string_types):
            _check_class_provided_name(name)
            pr.append(name)
        else:
            for name_j in name:
                _check_class_provided_name(name_j)
                pr.append(name_j)

    return pr


def providing_class(property_name, handler_class=None, silent_fail=False):
    """Return property calculator class for given property name when files will be loaded by specified handler.

    If handler_class is None, return "live" properties which can be calculated without particle data"""

    candidates = all_providing_classes(property_name)

    if handler_class is None:
        candidates = list(filter(lambda c: not c.requires_particle_data, candidates))
    else:
        candidates = list(filter(lambda c: issubclass(handler_class, c.works_with_handler), candidates))

    if len(candidates)>=1:
        # return the property which is most specialised
        _sort_by_class_hierarchy(candidates)
        return candidates[0]
    elif silent_fail:
        return None
    else:
        raise NameError("No providing class for property " + property_name)


def all_providing_classes(property_name):
    """Return all the calculator classes for the given property name (possibly multiple, for different handlers)"""
    classes = all_property_classes()
    property_name = property_name.lower()
    candidates = []
    for c in classes:
        name = c.names
        if isinstance(name, tuple) or isinstance(name, list):
            for name_j in name:
                if name_j.lower() == property_name:
                    candidates.append(c)
        elif name.lower() == property_name:
            candidates.append(c)
    return candidates


def _sort_by_class_hierarchy(candidates):
    def cmp(a, b):
        if a is b:
            return 0
        elif issubclass(a, b):
            return 1
        else:
            return -1
    candidates.sort(key=functools.cmp_to_key(cmp))


def providing_classes(property_name_list, handler_class, silent_fail=False):
    """Return classes for given list of property names; see providing_class for details"""
    classes = []
    for property_name in property_name_list:
        cl = providing_class(property_name, handler_class, silent_fail)
        if cl not in classes and cl is not None:
            classes.append(cl)

    return classes

def instantiate_classes(simulation, property_name_list, silent_fail=False):
    """Instantiate appropriate property calculation classes for a given simulation and list of property names"""
    instances = []
    handler_class = type(simulation.get_output_handler())
    for property_identifier in property_name_list:
        instances.append(providing_class(property_identifier, handler_class, silent_fail)(simulation))

    return instances

def instantiate_class(simulation, property_name, silent_fail=False):
    """Instantiate an appropriate property calculation class for a given simulation and property name"""
    handler_class = type(simulation.get_output_handler())
    instance = instantiate_classes(simulation, [property_name],handler_class, silent_fail)
    if len(instance)==0:
        return None
    else:
        return instance[0]

def _import_configured_property_modules():
    from ..config import property_modules
    for pm in property_modules:
        if pm=="": continue
        try:
            importlib.import_module(pm)
        except ImportError:
            warnings.warn("Failed to import requested property module %r. Some properties may be unavailable."%pm,
                          ImportWarning)

<<<<<<< HEAD
import_configured_property_modules()
from . import live_profiles, intrinsic, BH, zoom, centring, profile, images, gas
=======
_import_configured_property_modules()
from . import intrinsic, live_profiles, pynbody, yt
>>>>>>> c8aaeed0
<|MERGE_RESOLUTION|>--- conflicted
+++ resolved
@@ -462,10 +462,5 @@
             warnings.warn("Failed to import requested property module %r. Some properties may be unavailable."%pm,
                           ImportWarning)
 
-<<<<<<< HEAD
-import_configured_property_modules()
-from . import live_profiles, intrinsic, BH, zoom, centring, profile, images, gas
-=======
 _import_configured_property_modules()
-from . import intrinsic, live_profiles, pynbody, yt
->>>>>>> c8aaeed0
+from . import intrinsic, live_profiles, pynbody, yt