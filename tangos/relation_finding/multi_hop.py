from __future__ import absolute_import
import contextlib
import random
import string
import sys

import sqlalchemy
import sqlalchemy.exc
import sqlalchemy.orm
import sqlalchemy.orm.dynamic
import sqlalchemy.orm.query
<<<<<<< HEAD
from sqlalchemy import and_, Table, Index, Column, Integer
from sqlalchemy.orm import relationship
=======
from sqlalchemy import and_, Table, Index, Column, Integer, Float, ForeignKey
from sqlalchemy.orm import relationship, defer
>>>>>>> cda68148

from .. import core
from .. import temporary_halolist
from .one_hop import HopStrategy

from ..config import num_multihops_max_default as NHOPS_MAX_DEFAULT
from ..config import max_relative_time_difference as SMALL_FRACTION
from ..config import DOUBLE_PRECISION
from six.moves import range

class MultiHopStrategy(HopStrategy):
    """An extension of the HopStrategy class that takes multiple hops across
    HaloLinks, up to a specified maximum, before finding the target halo."""

    halo_old = sqlalchemy.orm.aliased(core.halo.Halo, name="halo_old")
    halo_new = sqlalchemy.orm.aliased(core.halo.Halo, name="halo_new")
    timestep_old = sqlalchemy.orm.aliased(core.timestep.TimeStep, name="timestep_old")
    timestep_new = sqlalchemy.orm.aliased(core.timestep.TimeStep, name="timestep_new")

    def __init__(self, halo_from, nhops_max=NHOPS_MAX_DEFAULT, directed=None, target=None,
                 order_by=None, combine_routes=True, min_aggregated_weight=0.0,
                 min_onehop_weight=0.0, min_onehop_reverse_weight=None,
                 include_startpoint=False, one_simulation=None):
        """Construct a strategy for finding Halos via multiple "hops" along HaloLinks

        :param halo_from:   The halo to start hopping from
        :type halo_from:    core.Halo

        :param nhops_max:   The maximum number of hops to take

        :param directed:    The direction in which to step, which can be
              'backwards' - only take hop if it's backwards in time
              'forwards'  - only take hop if it's forwards in time
              'across'    - only take hop if it's to the same time
              None        - take all available hops

              Note that specifying a direction causes a slight slow-down in each hop because the hop results have
              to be joined to the TimeStep object to work out the direction. But the overall query times are
              often much shorter because the pruning cuts down the number of paths to be explored.

        :param target:      Only return results in target, which can be a TimeStep or Simulation object.
            If None, return all results. Intermediate hops are not restricted by target, only the results returned.

        :param one_simulation:  Only follow links to objects in the same simulation, if True. If False, follow
            links to any simulation. By default this is None, and the behaviour is dictated by directed: if
            directed is 'backwards' or 'forwards' one_simulation is True, whereas for other values it is False.

        :param order_by:    Return results in specified order; see HopStrategy for more information

        :param combine_routes:  If True (default), discard multiple routes to the same halo and keep only the
            strongest route. When False, one result is returned for each possible route,
            even if it ultimately reaches the same halo. This can result in a significant
            slow-down.

        :param min_aggregated_weight: Threshold cumulative weight below which routes will be discarded.
              The cumulative weight is defined as the product of the individual hop weights.
              Small values indicate that a small fraction of mass is in common.

        :param min_onehop_weight:     Threshold individual weight below which a route will be discarded.

        :param min_onehop_reverse_weight: Threshold individual weight for the link pointing in the opposite
                                          direction to that being followed, or None for no restriction.
                                          Note that this requires an extra join (if not None) and if there
                                          is no reverse link at all, the result will be dropped.

        :param include_startpoint:    Return the starting halo in the results (default False)
        """
        super(MultiHopStrategy, self).__init__(halo_from, target, order_by)
        self.nhops_max = nhops_max
        self.directed = directed
        self._min_aggregated_weight = min_aggregated_weight
        self._min_onehop_weight = min_onehop_weight
        self._min_onehop_reverse_weight = min_onehop_reverse_weight
        self._include_startpoint = include_startpoint
        if one_simulation is None:
            one_simulation = directed=='backwards' or directed=='forwards'
        self._one_simulation = one_simulation
        self._connection = self.session.connection()
        self._combine_routes = combine_routes

        try:
            # This is to ensure that we don't use ONLY_FULL_GROUP_BY which causes issues with MySQL databases
            self.session.execute("SET SESSION sql_mode=(SELECT REPLACE(@@sql_mode,'ONLY_FULL_GROUP_BY',''));")
        except sqlalchemy.exc.OperationalError:
            pass

    def temp_table(self):
        """Execute the strategy and return results as a temp_table (see temporary_halolist module)"""
        if self._all is None:
            return self._temp_table_without_leaving_sql()
        else:
            return temporary_halolist.temporary_halolist_table(self.session, [x.halo_to_id for x in self._all])

    def _temp_table_without_leaving_sql(self):
        tt = self._manage_temp_table()
        tt.__enter__()
        try:
            self._generate_multihop_results()
        except:
            tt.__exit__(*sys.exc_info())
            raise
        halo_to_query = self._query_ordered.options(defer('id'),
                                                    defer('source_id'),
                                                    defer('halo_from_id'),
                                                    defer('weight'),
                                                    defer('nhops'))

        thl = temporary_halolist.temporary_halolist_table(self.session,
                                                          halo_to_query,
                                                          callback=lambda: tt.__exit__(None, None, None)
                                                          )
        return thl

    def _generate_multihop_results(self):
        self._generate_query()
        self._seed_temp_table()
        self._filter_query_for_target(self._target)
        self._make_hops()

    def _execute_query(self):
        with self._manage_temp_table():
            self._generate_multihop_results()
            try:
                results = self._query_ordered.all()
            except sqlalchemy.exc.ResourceClosedError:
                results = []

        self._all = results


    def _supplement_halolink_query_with_filter(self, query, table=None):

        if table is None:
            table = core.halo_data.HaloLink.__table__

        if self._needs_join_for_link_filter():
            query = query. \
                join(self.halo_old, table.c.halo_from_id == self.halo_old.id). \
                join(self.halo_new, table.c.halo_to_id == self.halo_new.id). \
                join(self.timestep_old, self.halo_old.timestep). \
                join(self.timestep_new, self.halo_new.timestep)

        filter = self._generate_link_filter(self.timestep_old, self.timestep_new, table)
        query = query.filter(filter)

        return query

    def _needs_join_for_link_filter(self):
        return self.directed is not None

    def _generate_link_filter(self, timestep_old, timestep_new, table):

        recursion_filter = table.c.weight > self._min_aggregated_weight

        if self.directed is not None:
            directed = self.directed.lower()
            if self._one_simulation:
                recursion_filter &= (timestep_new.simulation_id == timestep_old.simulation_id)
            if directed == 'backwards':
                recursion_filter &= (timestep_new.time_gyr < timestep_old.time_gyr*(1.0-SMALL_FRACTION))
            elif directed == 'forwards':
                recursion_filter &= (timestep_new.time_gyr > timestep_old.time_gyr*(1.0+SMALL_FRACTION))
            elif directed == 'across':
                existing_timestep_ids = self.session.query(core.Halo.timestep_id).\
                    select_from(self._link_orm_class).join(self._link_orm_class.halo_to).distinct()
                recursion_filter &= ~timestep_new.id.in_(existing_timestep_ids)
                recursion_filter &= sqlalchemy.func.abs(timestep_new.time_gyr - timestep_old.time_gyr) \
                                    < SMALL_FRACTION * timestep_old.time_gyr
            else:
                raise ValueError("Unknown direction %r" % directed)

        return recursion_filter

    def _delete_temp_table(self):
        self._table_index.drop(bind=self._connection)
        self._table.drop(checkfirst=True, bind=self._connection)
        self._prelim_table.drop(checkfirst=True, bind=self._connection)
        # self._index.drop(bind=self.connection)
        core.Base.metadata.remove(self._table)
        core.Base.metadata.remove(self._prelim_table)

    def _create_temp_table(self):
        rstr = ''.join(random.choice(string.ascii_lowercase) for _ in range(4))

        # The intent of the following two tables is that they are temporary. With SQLite, it is
        # essential that they are implemented literally as TEMPORARY tables as otherwise the performance
        # is hugely degraded. However, MySQL places two crippling limitations on TEMPORARY tables:
        #  1) No foreign keys allowed referring to columns in the permanent database
        #  2) Cannot join a TEMPORARY table to itself
        #
        # Restriction (1) can be evaded by not declaring the foreign key in the schema, and then
        # providing foreign_keys information in _construct_orm_class. However restriction (2) is
        # completely debilitating. Luckily the performance in MySQL is fine even if we don't
        # declare these tables as TEMPORARY, so we simply switch off the prefix.
        #
        # There is a strange third issue with MySQL which is that, if we declare the foreign key
        # when creating a table, the connection hangs. This seems to be because of a deadlock;
        # other open connections prevent creating the association to the existing tables (the
        # MySQL 'metadata lock'). So, even though MySQL will NOT be using temporary tables,
        # we still don't declare the foreign key dependence.

        dialect = self._connection.dialect.dialect_description.split("+")[0].lower()
        if dialect == 'mysql':
            prefixes = []
        else:
            prefixes = ['TEMPORARY']

        multi_hop_link_table = Table(
            'multihoplink_final_' + rstr,
            core.Base.metadata,
            Column('id', Integer, primary_key=True),
            Column('source_id', Integer),
            # Foreign keys below NOT declared at schema-level, see note above re MySQL
            Column('halo_from_id', Integer),
            Column('halo_to_id', Integer),
            Column('weight', DOUBLE_PRECISION(asdecimal=False)),
            Column('nhops', Integer),
            prefixes = prefixes
        )

        multi_hop_link_prelim_table = Table(
            'multihoplink_prelim_' + rstr,
            core.Base.metadata,
            Column('id', Integer, primary_key=True),
            Column('source_id', Integer),
            # Foreign keys below NOT declared at schema-level, see note above re MySQL
            Column('halo_from_id', Integer),
            Column('halo_to_id', Integer),
            Column('weight', DOUBLE_PRECISION(asdecimal=False)),
            Column('nhops', Integer),
            prefixes = prefixes
        )

        self._table_index = Index('temp.source_id_index_' + rstr, multi_hop_link_table.c.source_id, multi_hop_link_table.c.nhops)

        self._table = multi_hop_link_table
        self._prelim_table = multi_hop_link_prelim_table

        self._table.create(checkfirst=True, bind=self._connection)
        self._prelim_table.create(checkfirst=True, bind=self._connection)

    @contextlib.contextmanager
    def _manage_temp_table(self):
        self._create_temp_table()
        yield
        self._delete_temp_table()

    def _seed_temp_table(self):
        insert_statement = self._table.insert().values(halo_from_id=self.halo_from.id, halo_to_id=self.halo_from.id,
                                    weight=1.0, nhops=0)

        self._connection.execute(insert_statement)

    def _make_hops(self):
        for i in range(0, self.nhops_max):
            generated_count = self._generate_next_level_prelim_links(i)
            if generated_count != 0:
                filtered_count = self._filter_prelim_links_into_final()
            else:
                filtered_count = 0

            if self._hopping_finished(filtered_count):
                break
        self._nhops_taken = i

    def _hopping_finished(self, filtered_count):
        return filtered_count==0

    def _generate_next_level_prelim_links(self, from_nhops=0):

        new_weight = self._table.c.weight * core.halo_data.HaloLink.weight

        if self._combine_routes:
            new_weight = sqlalchemy.func.max(new_weight)

        recursion_query = \
            self.session.query(
                core.halo_data.HaloLink.halo_from_id,
                core.halo_data.HaloLink.halo_to_id.label("halo_to_id"),
                new_weight,
                (self._table.c.nhops + sqlalchemy.literal(1)).label("nhops"),
                self._table.c.source_id). \
                select_from(self._table). \
                join(core.halo_data.HaloLink, and_(self._table.c.nhops == from_nhops,
                                                           self._table.c.halo_to_id == core.halo_data.HaloLink.halo_from_id)). \
                filter(core.halo_data.HaloLink.weight > self._min_onehop_weight
                       )

        if self._combine_routes:
            recursion_query = recursion_query.group_by(core.halo_data.HaloLink.halo_to_id, self._table.c.source_id)

        insert = self._prelim_table.insert().from_select(
            ['halo_from_id', 'halo_to_id', 'weight', 'nhops', 'source_id'],
            recursion_query)

        result = self._connection.execute(insert)

        return result.rowcount

    def _filter_prelim_links_into_final(self):

        q = self.session.query(self._prelim_table.c.halo_from_id,
                               self._prelim_table.c.halo_to_id,
                               self._prelim_table.c.weight,
                               self._prelim_table.c.nhops,
                               self._prelim_table.c.source_id)

        q = self._supplement_halolink_query_with_reverse_hop_filter(q, self._prelim_table)
        q = self._supplement_halolink_query_with_filter(q, self._prelim_table)

        added_rows = self._connection.execute(
            self._table.insert().from_select(['halo_from_id', 'halo_to_id', 'weight', 'nhops', 'source_id'],
                                             q)).rowcount

        self._connection.execute(self._prelim_table.delete())
        return added_rows

    def _supplement_halolink_query_with_reverse_hop_filter(self, query, table=None):
        if self._min_onehop_reverse_weight is None:
            return query

        if table is None:
            table = core.halo_data.HaloLink.__table__

        hl_alias = sqlalchemy.orm.aliased(core.HaloLink)

        query = query. \
                join(hl_alias,
                     and_(hl_alias.halo_from_id==table.c.halo_to_id,
                     hl_alias.halo_to_id==table.c.halo_from_id)).\
                filter(hl_alias.weight>self._min_onehop_reverse_weight)


        return query

    def _construct_orm_class(self):
        rstr = ''.join(random.choice(string.ascii_lowercase) for _ in range(4))
        class_name = "MultiHopHaloLink_"+rstr
        class_base = (core.Base,)
        class_attrs = {"__table__": self._table,
                       "halo_from": relationship(core.halo.Halo, primaryjoin=self._table.c.halo_from_id == core.halo.Halo.id,
                                                 foreign_keys = [self._table.c.halo_from_id]),
                       "halo_to"  : relationship(core.halo.Halo, primaryjoin=(self._table.c.halo_to_id == core.halo.Halo.id),
                                                 foreign_keys = [self._table.c.halo_to_id]),
                       "source_id" : self._table.c.source_id,
                       "nhops" : self._table.c.nhops
                       }

        return type(class_name,class_base,class_attrs)


    def _generate_query(self):
        self._link_orm_class = self._construct_orm_class()
        self.query = self.session.query(self._link_orm_class)

        if not self._include_startpoint:
            self.query = self.query.filter(self._table.c.nhops>0)

    def _generate_order_arg_from_name(self, name, halo_alias, timestep_alias):
        if name == 'nhops':
            return self._link_orm_class.c.nhops
        else:
            return super(MultiHopStrategy, self)._generate_order_arg_from_name(name, halo_alias, timestep_alias)<|MERGE_RESOLUTION|>--- conflicted
+++ resolved
@@ -9,13 +9,8 @@
 import sqlalchemy.orm
 import sqlalchemy.orm.dynamic
 import sqlalchemy.orm.query
-<<<<<<< HEAD
 from sqlalchemy import and_, Table, Index, Column, Integer
-from sqlalchemy.orm import relationship
-=======
-from sqlalchemy import and_, Table, Index, Column, Integer, Float, ForeignKey
 from sqlalchemy.orm import relationship, defer
->>>>>>> cda68148
 
 from .. import core
 from .. import temporary_halolist
