--- conflicted
+++ resolved
@@ -213,8 +213,8 @@
   var namethis = formvals.justthis
   var extension = $('#image_format').val()
   var uri
-  if (namethis !== undefined) { 
-    uri = getPlotUriOneVariable(namethis, extension) 
+  if (namethis !== undefined) {
+    uri = getPlotUriOneVariable(namethis, extension)
   } else {
     if (name1 === undefined || name2 === undefined) { return }
 
@@ -288,8 +288,6 @@
   autoUpdateNavToAnother();
 }
 
-<<<<<<< HEAD
-=======
 
 function rangeDisplay(element) {
   if ($(element).is(':checked')) {
@@ -302,11 +300,7 @@
 $('#use_range').click(function(){
   rangeDisplay(this);
 });
-rangeDisplay($("#use_range"));
-
-$('#nametg-custom-row-1').markAsRowInsertPoint()
-ajaxEnableLinks()
->>>>>>> 0067c5b5
+
 
 $(function () {
 
@@ -326,6 +320,7 @@
     updatePositionsAfterScroll();
     var haloNum = parseInt($('#halo_number').text());
     ajaxEnableLinks();
+    rangeDisplay($("#use_range"));
     autoUpdateNavToAnother();
   }
 
